--- conflicted
+++ resolved
@@ -846,7 +846,6 @@
   '@radix-ui/rect@1.1.0':
     resolution: {integrity: sha512-A9+lCBZoaMJlVKcRBz2YByCG+Cp2t6nAnMnNba+XiWxnj6r4JUFqfsgwocMBZU9LPtdxC6wB56ySYpc7LQIoJg==}
 
-<<<<<<< HEAD
   '@rollup/plugin-alias@5.1.1':
     resolution: {integrity: sha512-PR9zDb+rOzkRb2VD+EuKB7UC41vU5DIwZ5qqCpk0KJudcWAyi8rvYOhS7+L5aZCspw1stTViLgN5v6FF1p5cgQ==}
     engines: {node: '>=14.0.0'}
@@ -1001,15 +1000,14 @@
     cpu: [x64]
     os: [win32]
 
-  '@trysound/sax@0.2.0':
-    resolution: {integrity: sha512-L7z9BgrNEcYyUYtF+HaEfiS5ebkh9jXqbszz7pC0hRBPaatV0XjSD3+eHrpqFemQfgwiFF0QPIarnIihIDn7OA==}
-    engines: {node: '>=10.13.0'}
-=======
   '@snyk/github-codeowners@1.1.0':
     resolution: {integrity: sha512-lGFf08pbkEac0NYgVf4hdANpAgApRjNByLXB+WBip3qj1iendOIyAwP2GKkKbQMNVy2r1xxDf0ssfWscoiC+Vw==}
     engines: {node: '>=8.10'}
     hasBin: true
->>>>>>> 908c9d81
+
+  '@trysound/sax@0.2.0':
+    resolution: {integrity: sha512-L7z9BgrNEcYyUYtF+HaEfiS5ebkh9jXqbszz7pC0hRBPaatV0XjSD3+eHrpqFemQfgwiFF0QPIarnIihIDn7OA==}
+    engines: {node: '>=10.13.0'}
 
   '@tsconfig/node10@1.0.11':
     resolution: {integrity: sha512-DcRjDCujK/kCk/cUe8Xz8ZSpm8mS3mNNpta+jGCA6USEDfktlNvm1+IuZ9eTcDbNk41BHwpHHeW+N1lKCz4zOw==}
@@ -1150,16 +1148,14 @@
     resolution: {integrity: sha512-+ys997U96po4Kx/ABpBCqhA9EuxJaQWDQg7295H4hBphv3IZg0boBKuwYpt4YXp6MZ5AmZQnU/tyMTlRpaSejg==}
     engines: {node: '>= 0.4'}
 
-<<<<<<< HEAD
+  call-me-maybe@1.0.2:
+    resolution: {integrity: sha512-HpX65o1Hnr9HH25ojC1YGs7HCQLq0GCOibSaWER0eNpgJ/Z1MZv2mTc7+xh6WOPxbRVcmgbv4hGU+uSQ/2xFZQ==}
+
   caniuse-api@3.0.0:
     resolution: {integrity: sha512-bsTwuIg/BZZK/vreVTYYbSWoe2F+71P7K5QGEX+pT250DZbfU1MQ5prOKpPR+LL6uWKK3KMwMCAS74QB3Um1uw==}
 
   caniuse-lite@1.0.30001712:
     resolution: {integrity: sha512-MBqPpGYYdQ7/hfKiet9SCI+nmN5/hp4ZzveOJubl5DTAMa5oggjAuoi0Z4onBpKPFI2ePGnQuQIzF3VxDjDJig==}
-=======
-  call-me-maybe@1.0.2:
-    resolution: {integrity: sha512-HpX65o1Hnr9HH25ojC1YGs7HCQLq0GCOibSaWER0eNpgJ/Z1MZv2mTc7+xh6WOPxbRVcmgbv4hGU+uSQ/2xFZQ==}
->>>>>>> 908c9d81
 
   chalk@4.1.2:
     resolution: {integrity: sha512-oKnbhFyRIXpUuez8iBMmyEa4nbj4IOQyuhc/wy9kY7/WVPcwIO9VA668Pu8RkO7+0G76SLROeyw9CpQ061i4mA==}
@@ -1207,9 +1203,12 @@
   color-name@1.1.4:
     resolution: {integrity: sha512-dOy+3AuW3a2wNbZHIuMZpTcgjGuLU/uBL/ubcZF9OXbDo8ff4O8yVp5Bf0efS8uEoYo5q4Fx7dY9OgQGXgAsQA==}
 
-<<<<<<< HEAD
   colord@2.9.3:
     resolution: {integrity: sha512-jeC1axXpnb0/2nn/Y1LPuLdgXBLH7aDcHu4KEKfqw3CUhX7ZpfBSlPKyqXE6btIgEzfWtrX3/tyBCaCvXvMkOw==}
+
+  commander@4.1.1:
+    resolution: {integrity: sha512-NOKm8xhkzAjzFx8B2v5OAHT+u5pRQc2UCa2Vq9jYL/31o2wi9mxBA7LIFs3sV5VSC49z6pEhfbMULvShKj26WA==}
+    engines: {node: '>= 6'}
 
   commander@7.2.0:
     resolution: {integrity: sha512-QrWXB+ZQSVPmIWIhtEO9H+gwHaMGYiF5ChvoJ+K9ZGHG/sVsa6yiesAD1GC/x46sET00Xlwo1u49RVVVzvcSkw==}
@@ -1217,11 +1216,6 @@
 
   commondir@1.0.1:
     resolution: {integrity: sha512-W9pAhw0ja1Edb5GVdIF1mjZw/ASI0AlShXM83UUGe2DVr5TdAPEA1OA8m/g8zWp9x6On7gqufY+FatDbC3MDQg==}
-=======
-  commander@4.1.1:
-    resolution: {integrity: sha512-NOKm8xhkzAjzFx8B2v5OAHT+u5pRQc2UCa2Vq9jYL/31o2wi9mxBA7LIFs3sV5VSC49z6pEhfbMULvShKj26WA==}
-    engines: {node: '>= 6'}
->>>>>>> 908c9d81
 
   concat-map@0.0.1:
     resolution: {integrity: sha512-/Srv4dswyQNBfohGpz9o6Yb3Gz3SrUDqBH5rTuhGR7ahtlbYKnVxw2bCFMRljaA7EXHaXZ8wsHdodFvbkhKmqg==}
@@ -1234,7 +1228,6 @@
   confbox@0.1.8:
     resolution: {integrity: sha512-RMtmw0iFkeR4YV+fUOSucriAQNb9g8zFR52MWCtl+cCZOFRNL6zeB395vPzFhEjjn4fMxXudmELnl/KF/WrK6w==}
 
-<<<<<<< HEAD
   confbox@0.2.2:
     resolution: {integrity: sha512-1NB+BKqhtNipMsov4xI/NnhCKp9XG9NamYp5PVm9klAT0fsrNPjaFICsCFhNhwZJKNh7zB/3q8qXz0E9oaMNtQ==}
 
@@ -1242,8 +1235,6 @@
     resolution: {integrity: sha512-5IKcdX0nnYavi6G7TtOhwkYzyjfJlatbjMjuLSfE2kYT5pMDOilZ4OvMhi637CcDICTmz3wARPoyhqyX1Y+XvA==}
     engines: {node: ^14.18.0 || >=16.10.0}
 
-=======
->>>>>>> 908c9d81
   content-disposition@0.5.2:
     resolution: {integrity: sha512-kRGRZw3bLlFISDBgwTSA1TMBFN6J6GWDeubmDE3AF+3+yXL8hTWv8r5rkLbqYXY4RjPk/EzHnClI3zQf1cFmHA==}
     engines: {node: '>= 0.6'}
@@ -1354,21 +1345,19 @@
       supports-color:
         optional: true
 
-<<<<<<< HEAD
+  decode-uri-component@0.4.1:
+    resolution: {integrity: sha512-+8VxcR21HhTy8nOt6jf20w0c9CADrw1O8d+VZ/YzzCt4bJ3uBjw+D1q2osAB8RnpwwaeYBxy0HyKQxD5JBMuuQ==}
+    engines: {node: '>=14.16'}
+
   deepmerge@4.3.1:
     resolution: {integrity: sha512-3sUqbMEc77XqpdNO7FRyRog+eW3ph+GYCbj+rK+uYyRMuwsVy0rMiVtPn+QJlKFvWP/1PYpapqYn0Me2knFn+A==}
     engines: {node: '>=0.10.0'}
 
+  defaults@1.0.4:
+    resolution: {integrity: sha512-eFuaLoy/Rxalv2kr+lqMlUnrDWV+3j4pljOIJgLIhI058IQfWJ7vXhyEIHu+HtC738klGALYxOKDO0bQP3tg8A==}
+
   defu@6.1.4:
     resolution: {integrity: sha512-mEQCMmwJu317oSz8CwdIOdwf3xMif1ttiM8LTufzc3g6kR+9Pe236twL8j3IYT1F7GfRgGcW6MWxzZjLIkuHIg==}
-=======
-  decode-uri-component@0.4.1:
-    resolution: {integrity: sha512-+8VxcR21HhTy8nOt6jf20w0c9CADrw1O8d+VZ/YzzCt4bJ3uBjw+D1q2osAB8RnpwwaeYBxy0HyKQxD5JBMuuQ==}
-    engines: {node: '>=14.16'}
-
-  defaults@1.0.4:
-    resolution: {integrity: sha512-eFuaLoy/Rxalv2kr+lqMlUnrDWV+3j4pljOIJgLIhI058IQfWJ7vXhyEIHu+HtC738klGALYxOKDO0bQP3tg8A==}
->>>>>>> 908c9d81
 
   depd@2.0.0:
     resolution: {integrity: sha512-g7nH6P6dyDioJogAAGprGpCtVImJhpPk/roCzdb3fIh61/s/nPsfR6onyMwkCAR/OlC3yBC0lESvUoQEAssIrw==}
@@ -1717,13 +1706,10 @@
   iso-datestring-validator@2.2.2:
     resolution: {integrity: sha512-yLEMkBbLZTlVQqOnQ4FiMujR6T4DEcCb1xizmvXS+OxuhwcbtynoosRzdMA69zZCShCNAbi+gJ71FxZBBXx1SA==}
 
-<<<<<<< HEAD
   jiti@1.21.7:
     resolution: {integrity: sha512-/imKNG4EbWNrVjoNC/1H5/9GFy+tqjGBHCaSsN+P2RnPqjsLmv6UD3Ej+Kj8nBWaRAwyk7kK5ZUc+OEatnTR3A==}
     hasBin: true
 
-=======
->>>>>>> 908c9d81
   jiti@2.4.2:
     resolution: {integrity: sha512-rg9zJN+G4n2nfJl5MW3BMygZX56zKPNVEYYqq7adpmMh4Jn2QNEwhvQlFy6jPVdcod7txZtKHWnyZiA3a0zP7A==}
     hasBin: true
@@ -1742,14 +1728,6 @@
   jsonfile@4.0.0:
     resolution: {integrity: sha512-m6F1R3z8jjlf2imQHS2Qez5sjKWQzbuuhuJ/FKYFRZvPE3PuHcSMVZzfsLhGVOkfd20obL5SWEBew5ShlquNxg==}
 
-<<<<<<< HEAD
-  knitwork@1.2.0:
-    resolution: {integrity: sha512-xYSH7AvuQ6nXkq42x0v5S8/Iry+cfulBz/DJQzhIyESdLD7425jXsPy4vn5cCXU+HhRN2kVw51Vd1K6/By4BQg==}
-
-  lilconfig@3.1.3:
-    resolution: {integrity: sha512-/vlFKAoH5Cgt3Ie+JLhRbwOsCQePABiU3tJ1egGvyQ+33R/vcwM2Zl2QR/LzjsBeItPt3oSVXapn+m4nQDvpzw==}
-    engines: {node: '>=14'}
-=======
   knip@5.47.0:
     resolution: {integrity: sha512-ikjijudvI81Iv49YJqgujJlGSXnCTFBTU9/NwHqW9wLA31IslEs+6npRL1TAdvT7Q+5mOOh6c8xrIwGd9sV+IQ==}
     engines: {node: '>=18.18.0'}
@@ -1757,7 +1735,13 @@
     peerDependencies:
       '@types/node': '>=18'
       typescript: '>=5.0.4'
->>>>>>> 908c9d81
+
+  knitwork@1.2.0:
+    resolution: {integrity: sha512-xYSH7AvuQ6nXkq42x0v5S8/Iry+cfulBz/DJQzhIyESdLD7425jXsPy4vn5cCXU+HhRN2kVw51Vd1K6/By4BQg==}
+
+  lilconfig@3.1.3:
+    resolution: {integrity: sha512-/vlFKAoH5Cgt3Ie+JLhRbwOsCQePABiU3tJ1egGvyQ+33R/vcwM2Zl2QR/LzjsBeItPt3oSVXapn+m4nQDvpzw==}
+    engines: {node: '>=14'}
 
   locate-path@5.0.0:
     resolution: {integrity: sha512-t7hw9pI+WvuwNJXwk5zVHpyhIqzg2qTlklJOf0mVxGSbe3Fp2VieZcduNYjaLDoy6p9uGpQEGWG87WpMKlNq8g==}
@@ -1859,7 +1843,9 @@
   minimatch@3.1.2:
     resolution: {integrity: sha512-J7p63hRiAjw1NDEww1W7i37+ByIrOWO5XQQAzZ3VOcL0PNybwpfmV/N05zFAzwQ9USyEcX6t3UO+K5aqBQOIHw==}
 
-<<<<<<< HEAD
+  minimist@1.2.8:
+    resolution: {integrity: sha512-2yyAR8qBkN3YuheJanUpWC5U3bb5osDywNB8RzDVlDwDHbocAJveqqj1u8+SVD7jkWT4yvsHCpWqqWqAxb0zCA==}
+
   mkdist@2.3.0:
     resolution: {integrity: sha512-thkRk+pHdudjdZT3FJpPZ2+pncI6mGlH/B+KBVddlZj4MrFGW41sRIv1wZawZUHU8v7cttGaj+5nx8P+dG664A==}
     hasBin: true
@@ -1880,10 +1866,6 @@
         optional: true
       vue-tsc:
         optional: true
-=======
-  minimist@1.2.8:
-    resolution: {integrity: sha512-2yyAR8qBkN3YuheJanUpWC5U3bb5osDywNB8RzDVlDwDHbocAJveqqj1u8+SVD7jkWT4yvsHCpWqqWqAxb0zCA==}
->>>>>>> 908c9d81
 
   mlly@1.7.4:
     resolution: {integrity: sha512-qmdSIPC4bDJXgZTCR7XosJiNKySV7O215tsPtDN9iEO/7q/76b/ijtgRu/+epFXSJhijtTCCGp3DWS549P3xKw==}
@@ -2047,7 +2029,10 @@
     resolution: {integrity: sha512-ueGLflrrnvwB3xuo/uGob5pd5FN7l0MsLf0Z87o/UQmRtwjvfylfc9MurIxRAWywCYTgrvpXBcqjV4OfCYGCIQ==}
     engines: {node: '>=16.20.0'}
 
-<<<<<<< HEAD
+  pkg-pr-new@0.0.42:
+    resolution: {integrity: sha512-Fgx4PRJyjEaT5iicEHi08ENNhejOi4Fq2buord/ubGbFoo86VZRZuKzmZ2AKxdFV+zk5e79VgRjCIyGDOXnwYg==}
+    hasBin: true
+
   pkg-types@1.3.1:
     resolution: {integrity: sha512-/Jm5M4RvtBFVkKWRu2BLUTNP8/M2a+UwuAX+ae4770q1qVGtfjG+WTCupoZixokjmHiry8uI+dlY8KXYV5HVVQ==}
 
@@ -2237,29 +2222,18 @@
     resolution: {integrity: sha512-dle9A3yYxlBSrt8Fu+IpjGT8SY8hN0mlaA6GY8t0P5PjIOZemULz/E2Bnm/2dcUOena75OTNkHI76uZBNUUq3A==}
     engines: {node: ^10 || ^12 || >=14}
 
-=======
-  pkg-pr-new@0.0.42:
-    resolution: {integrity: sha512-Fgx4PRJyjEaT5iicEHi08ENNhejOi4Fq2buord/ubGbFoo86VZRZuKzmZ2AKxdFV+zk5e79VgRjCIyGDOXnwYg==}
-    hasBin: true
-
-  pkg-types@1.3.1:
-    resolution: {integrity: sha512-/Jm5M4RvtBFVkKWRu2BLUTNP8/M2a+UwuAX+ae4770q1qVGtfjG+WTCupoZixokjmHiry8uI+dlY8KXYV5HVVQ==}
-
->>>>>>> 908c9d81
   prettier@2.8.8:
     resolution: {integrity: sha512-tdN8qQGvNjw4CHbY+XXk0JgCXn9QiF21a55rBe5LJAU+kDyC4WQn4+awm2Xfk2lQMk5fKup9XgzTZtGkjBdP9Q==}
     engines: {node: '>=10.13.0'}
     hasBin: true
 
-<<<<<<< HEAD
   pretty-bytes@6.1.1:
     resolution: {integrity: sha512-mQUvGU6aUFQ+rNvTIAcZuWGRT9a6f6Yrg9bHs4ImKF+HZCEK+plBvnAZYSIQztknZF2qnzNtr6F8s0+IuptdlQ==}
     engines: {node: ^14.13.1 || >=16.0.0}
-=======
+
   pretty-ms@9.2.0:
     resolution: {integrity: sha512-4yf0QO/sllf/1zbZWYnvWw3NxCQwLXKzIj0G849LSufP15BXKM0rbD2Z3wVnkMfjdn/CB0Dpp444gYAACdsplg==}
     engines: {node: '>=18'}
->>>>>>> 908c9d81
 
   prismjs@1.30.0:
     resolution: {integrity: sha512-DEvV2ZF2r2/63V+tK8hQvrR2ZGn10srHbXviTlcv7Kpzw8jWiNTqbVgjO3IY8RxrrOUF8VPMQQFysYYYv0YZxw==}
@@ -2488,15 +2462,13 @@
     resolution: {integrity: sha512-g9Q1haeby36OSStwb4ntCGGGaKsaVSjQ68fBxoQcutl5fS1vuY18H3wSt3jFyFtrkx+Kz0V1G85A4MyAdDMi2Q==}
     engines: {node: '>=8'}
 
-<<<<<<< HEAD
+  smol-toml@1.3.1:
+    resolution: {integrity: sha512-tEYNll18pPKHroYSmLLrksq233j021G0giwW7P3D24jC54pQ5W5BXMsQ/Mvw1OJCmEYDgY+lrzT+3nNUtoNfXQ==}
+    engines: {node: '>= 18'}
+
   source-map-js@1.2.1:
     resolution: {integrity: sha512-UXWMKhLOwVKb728IUtQPXxfYU+usdybtUrK/8uGE8CQMvrhOpwvzDBwj0QhSL7MQc7vIsISBG8VQ8+IDQxpfQA==}
     engines: {node: '>=0.10.0'}
-=======
-  smol-toml@1.3.1:
-    resolution: {integrity: sha512-tEYNll18pPKHroYSmLLrksq233j021G0giwW7P3D24jC54pQ5W5BXMsQ/Mvw1OJCmEYDgY+lrzT+3nNUtoNfXQ==}
-    engines: {node: '>= 18'}
->>>>>>> 908c9d81
 
   spawn-rx@5.1.2:
     resolution: {integrity: sha512-/y7tJKALVZ1lPzeZZB9jYnmtrL7d0N2zkorii5a7r7dhHkWIuLTzZpZzMJLK1dmYRgX/NCc4iarTO3F7BS2c/A==}
@@ -2531,20 +2503,18 @@
     resolution: {integrity: sha512-vavAMRXOgBVNF6nyEEmL3DBK19iRpDcoIwW+swQ+CbGiu7lju6t+JklA1MHweoWtadgt4ISVUsXLyDq34ddcwA==}
     engines: {node: '>=4'}
 
-<<<<<<< HEAD
+  strip-json-comments@5.0.1:
+    resolution: {integrity: sha512-0fk9zBqO67Nq5M/m45qHCJxylV/DhBlIOVExqgOMiCCrzrhU6tCibRXNqE3jwJLftzE9SNuZtYbpzcO+i9FiKw==}
+    engines: {node: '>=14.16'}
+
   stylehacks@7.0.4:
     resolution: {integrity: sha512-i4zfNrGMt9SB4xRK9L83rlsFCgdGANfeDAYacO1pkqcE7cRHPdWHwnKZVz7WY17Veq/FvyYsRAU++Ga+qDFIww==}
     engines: {node: ^18.12.0 || ^20.9.0 || >=22.0}
     peerDependencies:
       postcss: ^8.4.31
-=======
-  strip-json-comments@5.0.1:
-    resolution: {integrity: sha512-0fk9zBqO67Nq5M/m45qHCJxylV/DhBlIOVExqgOMiCCrzrhU6tCibRXNqE3jwJLftzE9SNuZtYbpzcO+i9FiKw==}
-    engines: {node: '>=14.16'}
 
   summary@2.1.0:
     resolution: {integrity: sha512-nMIjMrd5Z2nuB2RZCKJfFMjgS3fygbeyGk9PxPPaJR1RIcyN9yn4A63Isovzm3ZtQuEkLBVgMdPup8UeLH7aQw==}
->>>>>>> 908c9d81
 
   supports-color@7.2.0:
     resolution: {integrity: sha512-qpCAvRl9stuOHveKsn7HncJRvv501qIacKzQlO/+Lwxc9+0q2wLyv4Dfvt80/DPn2pqOBsJdDiogXGR9+OvwRw==}
@@ -2673,7 +2643,6 @@
     resolution: {integrity: sha512-pjy2bYhSsufwWlKwPc+l3cN7+wuJlK6uz0YdJEOlQDbl6jo/YlPi4mb8agUkVC8BF7V8NuzeyPNqRksA3hztKQ==}
     engines: {node: '>= 0.8'}
 
-<<<<<<< HEAD
   untyped@2.0.0:
     resolution: {integrity: sha512-nwNCjxJTjNuLCgFr42fEak5OcLuB3ecca+9ksPFNvtfYSLpjf+iJqSIaSnIile6ZPbKYxI5k2AfXqeopGudK/g==}
     hasBin: true
@@ -2683,11 +2652,10 @@
     hasBin: true
     peerDependencies:
       browserslist: '>= 4.21.0'
-=======
+
   url-join@5.0.0:
     resolution: {integrity: sha512-n2huDr9h9yzd6exQVnH/jU5mr+Pfx08LRXXZhkLLetAMESRj+anQsTAh940iMrIetKAmry9coFuZQ2jY8/p3WA==}
     engines: {node: ^12.20.0 || ^14.13.1 || >=16.0.0}
->>>>>>> 908c9d81
 
   use-callback-ref@1.3.3:
     resolution: {integrity: sha512-jQL3lRnocaFtu3V00JToYz/4QkNWswxijDaCVNZRiRTO3HQDLsdu1ZtmIUvV4yPp+rvWm5j0y0TG/S61cuijTg==}
@@ -3628,7 +3596,6 @@
 
   '@radix-ui/rect@1.1.0': {}
 
-<<<<<<< HEAD
   '@rollup/plugin-alias@5.1.1(rollup@4.39.0)':
     optionalDependencies:
       rollup: 4.39.0
@@ -3736,14 +3703,13 @@
   '@rollup/rollup-win32-x64-msvc@4.39.0':
     optional: true
 
-  '@trysound/sax@0.2.0': {}
-=======
   '@snyk/github-codeowners@1.1.0':
     dependencies:
       commander: 4.1.1
       ignore: 5.3.2
       p-map: 4.0.0
->>>>>>> 908c9d81
+
+  '@trysound/sax@0.2.0': {}
 
   '@tsconfig/node10@1.0.11': {}
 
@@ -3893,7 +3859,8 @@
       call-bind-apply-helpers: 1.0.2
       get-intrinsic: 1.3.0
 
-<<<<<<< HEAD
+  call-me-maybe@1.0.2: {}
+
   caniuse-api@3.0.0:
     dependencies:
       browserslist: 4.24.4
@@ -3902,9 +3869,6 @@
       lodash.uniq: 4.5.0
 
   caniuse-lite@1.0.30001712: {}
-=======
-  call-me-maybe@1.0.2: {}
->>>>>>> 908c9d81
 
   chalk@4.1.2:
     dependencies:
@@ -3954,15 +3918,13 @@
 
   color-name@1.1.4: {}
 
-<<<<<<< HEAD
   colord@2.9.3: {}
 
+  commander@4.1.1: {}
+
   commander@7.2.0: {}
 
   commondir@1.0.1: {}
-=======
-  commander@4.1.1: {}
->>>>>>> 908c9d81
 
   concat-map@0.0.1: {}
 
@@ -3978,13 +3940,10 @@
 
   confbox@0.1.8: {}
 
-<<<<<<< HEAD
   confbox@0.2.2: {}
 
   consola@3.4.2: {}
 
-=======
->>>>>>> 908c9d81
   content-disposition@0.5.2: {}
 
   content-disposition@0.5.4:
@@ -4102,18 +4061,16 @@
     dependencies:
       ms: 2.1.3
 
-<<<<<<< HEAD
+  decode-uri-component@0.4.1: {}
+
   deepmerge@4.3.1: {}
 
+  defaults@1.0.4:
+    dependencies:
+      clone: 1.0.4
+    optional: true
+
   defu@6.1.4: {}
-=======
-  decode-uri-component@0.4.1: {}
-
-  defaults@1.0.4:
-    dependencies:
-      clone: 1.0.4
-    optional: true
->>>>>>> 908c9d81
 
   depd@2.0.0: {}
 
@@ -4519,11 +4476,8 @@
 
   iso-datestring-validator@2.2.2: {}
 
-<<<<<<< HEAD
   jiti@1.21.7: {}
 
-=======
->>>>>>> 908c9d81
   jiti@2.4.2: {}
 
   js-tokens@4.0.0: {}
@@ -4541,11 +4495,6 @@
     optionalDependencies:
       graceful-fs: 4.2.11
 
-<<<<<<< HEAD
-  knitwork@1.2.0: {}
-
-  lilconfig@3.1.3: {}
-=======
   knip@5.47.0(@types/node@22.14.0)(typescript@5.8.3):
     dependencies:
       '@nodelib/fs.walk': 3.0.1
@@ -4566,7 +4515,10 @@
       typescript: 5.8.3
       zod: 3.24.2
       zod-validation-error: 3.4.0(zod@3.24.2)
->>>>>>> 908c9d81
+
+  knitwork@1.2.0: {}
+
+  lilconfig@3.1.3: {}
 
   locate-path@5.0.0:
     dependencies:
@@ -4641,7 +4593,8 @@
     dependencies:
       brace-expansion: 1.1.11
 
-<<<<<<< HEAD
+  minimist@1.2.8: {}
+
   mkdist@2.3.0(typescript@5.8.3):
     dependencies:
       autoprefixer: 10.4.21(postcss@8.5.3)
@@ -4659,9 +4612,6 @@
       tinyglobby: 0.2.12
     optionalDependencies:
       typescript: 5.8.3
-=======
-  minimist@1.2.8: {}
->>>>>>> 908c9d81
 
   mlly@1.7.4:
     dependencies:
@@ -4770,8 +4720,6 @@
 
   pkce-challenge@5.0.0: {}
 
-<<<<<<< HEAD
-=======
   pkg-pr-new@0.0.42:
     dependencies:
       '@jsdevtools/ez-spawn': 3.0.4
@@ -4782,14 +4730,12 @@
       query-registry: 3.0.1
       tinyglobby: 0.2.12
 
->>>>>>> 908c9d81
   pkg-types@1.3.1:
     dependencies:
       confbox: 0.1.8
       mlly: 1.7.4
       pathe: 2.0.3
 
-<<<<<<< HEAD
   pkg-types@2.1.0:
     dependencies:
       confbox: 0.2.2
@@ -4971,13 +4917,10 @@
   prettier@2.8.8: {}
 
   pretty-bytes@6.1.1: {}
-=======
-  prettier@2.8.8: {}
 
   pretty-ms@9.2.0:
     dependencies:
       parse-ms: 4.0.0
->>>>>>> 908c9d81
 
   prismjs@1.30.0: {}
 
@@ -5269,11 +5212,9 @@
 
   slash@3.0.0: {}
 
-<<<<<<< HEAD
+  smol-toml@1.3.1: {}
+
   source-map-js@1.2.1: {}
-=======
-  smol-toml@1.3.1: {}
->>>>>>> 908c9d81
 
   spawn-rx@5.1.2:
     dependencies:
@@ -5307,17 +5248,15 @@
 
   strip-bom@3.0.0: {}
 
-<<<<<<< HEAD
+  strip-json-comments@5.0.1: {}
+
   stylehacks@7.0.4(postcss@8.5.3):
     dependencies:
       browserslist: 4.24.4
       postcss: 8.5.3
       postcss-selector-parser: 6.1.2
-=======
-  strip-json-comments@5.0.1: {}
 
   summary@2.1.0: {}
->>>>>>> 908c9d81
 
   supports-color@7.2.0:
     dependencies:
@@ -5453,7 +5392,6 @@
 
   unpipe@1.0.0: {}
 
-<<<<<<< HEAD
   untyped@2.0.0:
     dependencies:
       citty: 0.1.6
@@ -5467,9 +5405,8 @@
       browserslist: 4.24.4
       escalade: 3.2.0
       picocolors: 1.1.1
-=======
+
   url-join@5.0.0: {}
->>>>>>> 908c9d81
 
   use-callback-ref@1.3.3(react@18.3.1):
     dependencies:
