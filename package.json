{
	"name": "mcp-server-bluesky",
	"description": "MCP server for interacting with Bluesky",
	"version": "0.4.0",
	"type": "module",
	"author": "Shinya Fujino <shf0811@gmail.com> (https://github.com/morinokami)",
	"license": "MIT",
	"repository": {
		"type": "git",
		"url": "git+https://github.com/morinokami/mcp-server-bluesky.git"
	},
	"bugs": "https://github.com/morinokami/mcp-server-bluesky/issues",
	"keywords": ["modelcontextprotocol", "mcp", "bluesky"],
	"packageManager": "pnpm@10.7.1",
	"bin": {
		"mcp-server-bluesky": "dist/index.mjs"
	},
	"files": ["dist"],
	"scripts": {
		"build": "unbuild",
		"prepare": "npm run build",
		"watch": "tsc --watch",
<<<<<<< HEAD
		"inspect": "pnpm run build && mcp-inspector node dist/index.mjs"
=======
		"inspect": "pnpm run build && mcp-inspector node dist/index.js",
		"check": "biome check src",
		"typecheck": "tsc --noEmit",
		"publint": "publint",
		"knip": "knip"
>>>>>>> 908c9d81
	},
	"dependencies": {
		"@atproto/api": "0.14.20",
		"@modelcontextprotocol/sdk": "1.9.0",
		"zod": "3.24.2"
	},
	"devDependencies": {
		"@biomejs/biome": "1.9.4",
		"@changesets/changelog-github": "0.5.1",
		"@changesets/cli": "2.28.1",
		"@modelcontextprotocol/inspector": "0.8.1",
		"@types/node": "22.14.0",
<<<<<<< HEAD
		"typescript": "5.8.3",
		"unbuild": "3.5.0"
=======
		"knip": "5.47.0",
		"pkg-pr-new": "0.0.42",
		"publint": "0.3.10",
		"typescript": "5.8.3"
>>>>>>> 908c9d81
	},
	"pnpm": {
		"onlyBuiltDependencies": ["@biomejs/biome", "esbuild"]
	}
}<|MERGE_RESOLUTION|>--- conflicted
+++ resolved
@@ -20,15 +20,11 @@
 		"build": "unbuild",
 		"prepare": "npm run build",
 		"watch": "tsc --watch",
-<<<<<<< HEAD
-		"inspect": "pnpm run build && mcp-inspector node dist/index.mjs"
-=======
-		"inspect": "pnpm run build && mcp-inspector node dist/index.js",
+		"inspect": "pnpm run build && mcp-inspector node dist/index.mjs",
 		"check": "biome check src",
 		"typecheck": "tsc --noEmit",
 		"publint": "publint",
 		"knip": "knip"
->>>>>>> 908c9d81
 	},
 	"dependencies": {
 		"@atproto/api": "0.14.20",
@@ -41,15 +37,11 @@
 		"@changesets/cli": "2.28.1",
 		"@modelcontextprotocol/inspector": "0.8.1",
 		"@types/node": "22.14.0",
-<<<<<<< HEAD
-		"typescript": "5.8.3",
-		"unbuild": "3.5.0"
-=======
 		"knip": "5.47.0",
 		"pkg-pr-new": "0.0.42",
 		"publint": "0.3.10",
-		"typescript": "5.8.3"
->>>>>>> 908c9d81
+		"typescript": "5.8.3",
+		"unbuild": "3.5.0"
 	},
 	"pnpm": {
 		"onlyBuiltDependencies": ["@biomejs/biome", "esbuild"]
